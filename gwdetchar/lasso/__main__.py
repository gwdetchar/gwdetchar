# coding=utf-8
# Copyright (C) LIGO Scientific Collaboration (2015-)
#
# This file is part of the GW DetChar python package.
#
# GW DetChar is free software: you can redistribute it and/or modify
# it under the terms of the GNU General Public License as published by
# the Free Software Foundation, either version 3 of the License, or
# (at your option) any later version.
#
# GW DetChar is distributed in the hope that it will be useful,
# but WITHOUT ANY WARRANTY; without even the implied warranty of
# MERCHANTABILITY or FITNESS FOR A PARTICULAR PURPOSE.  See the
# GNU General Public License for more details.
#
# You should have received a copy of the GNU General Public License
# along with GW DetChar.  If not, see <http://www.gnu.org/licenses/>.

import multiprocessing
import os
import re
import sys

from gwpy.timeseries import TimeSeries

from gwpy.segments import DataQualityFlag
from gwpy.segments import Segment

import numpy

from MarkupPy import markup

from astropy.table import Table

from sklearn import linear_model
from sklearn.preprocessing import scale

from pandas import set_option

from gwpy.detector import ChannelList
from gwpy.io import nds2 as io_nds2

from .. import (cli, lasso as gwlasso)
from ..io.datafind import get_data
from ..io import html as htmlio

from matplotlib import (use, rcParams)
use('Agg')

# backend-dependent imports
from matplotlib.cm import get_cmap  # noqa: E402
from gwpy.plot import Plot  # noqa: E402
from gwdetchar.lasso import plot as gwplot  # noqa: E402
from gwdetchar.plot import texify  # noqa: E402

# LaTeX use
USETEX = rcParams["text.usetex"]

# default frametypes
DEFAULT_FRAMETYPE = {
    'GDS-CALIB_STRAIN': '{ifo}_HOFT_C00',
    'DMT-SNSH_EFFECTIVE_RANGE_MPC.mean': 'SenseMonitor_hoft_{ifo}_M',
    'DMT-SNSW_EFFECTIVE_RANGE_MPC.mean': 'SenseMonitor_CAL_{ifo}_M',
}

# set up logger
PROG = ('python -m gwdetchar.lasso' if sys.argv[0].endswith('.py')
        else os.path.basename(sys.argv[0]))
LOGGER = cli.logger(name=PROG.split('python -m ').pop())


# -- utilities ----------------------------------------------------------------

def _descaler(iterable, *coef):
    """Linear de-scaling of a data array
    """
    return (
        [((x * primary_std * coef[0]) + primary_mean) for x in iterable]
        if coef else [((x * primary_std) + primary_mean) for x in iterable]
    )


def _generate_cluster(input_):
    """Generate cluster data for use below
    """
    if USETEX:
        gwplot.configure_mpl_tex()
    currentchan = input_[1][0]
    currentts = input_[1][5]
    current = input_[0]
    p7 = (.135, .15, .95, .9)
    plot7 = None
    plot7_list = None

    if current < len(nonzerodata):
        cluster = []
        for i, otheritem in enumerate(list(auxdata.items())):
            chan_, ts_ = otheritem
            if chan_ != currentchan:
                pcorr = numpy.corrcoef(currentts.value, ts_.value)[0, 1]
                if abs(pcorr) >= cluster_threshold:
                    stub = re_delim.sub('_', chan_).replace('_', '-', 1)
                    cluster.append([i, ts_, pcorr, chan_, stub])

        if cluster:
            # write cluster table to file
            cluster = sorted(cluster, key=lambda x: abs(x[2]),
                             reverse=True)
            clustertab = Table(data=list(zip(*cluster))[2:4],
                               names=('Pearson Coefficient', 'Channel'))
            plot7_list = '%s_CLUSTER_LIST-%s.csv' % (
                re_delim.sub('_', str(currentchan)).replace('_', '-', 1),
                gpsstub)
            clustertab.write(plot7_list, format='csv', overwrite=True)

            ncluster = min(len(cluster), max_correlated_channels)
            colors2 = [cmap(i) for i in numpy.linspace(0, 1, ncluster+1)]

            # plot
            fig = Plot(figsize=(12, 4))
            fig.subplots_adjust(*p7)
            ax = fig.gca(xscale='auto-gps')
            ax.plot(
                times, scale(currentts.value)*numpy.sign(input_[1][1]),
                label=texify(currentchan), linewidth=line_size_aux,
                color=colors[0])

            for i in range(0, ncluster):
                this = cluster[i]
                ax.plot(
                    times,
                    scale(this[1].value) * numpy.sign(input_[1][1]) *
                    numpy.sign(this[2]),
                    color=colors2[i+1],
                    linewidth=line_size_aux,
                    label=('{0}, r = {1:.2}'.format(
                        texify(cluster[i][3]), cluster[i][2])),
                )

            ax.margins(x=0)
            ax.set_ylabel('Scaled amplitude [arbitrary units]')
            ax.set_title('Highly Correlated Channels')
            ax.legend(loc='center left', bbox_to_anchor=(1.05, 0.5))
            plot7 = gwplot.save_figure(fig, '%s_CLUSTER-%s.png' % (
                re_delim.sub('_', str(currentchan))
                        .replace('_', '-', 1),
                gpsstub), bbox_inches='tight')

    with counter.get_lock():
        counter.value += 1
        pc = 100 * counter.value / len(nonzerodata)
        LOGGER.info("Completed [%d/%d] %3d%% %-50s"
                    % (counter.value, len(nonzerodata), pc,
                       '(%s)' % str(currentchan)))
        sys.stdout.flush()
    return (plot7, plot7_list)


def _process_channel(input_):
    """Handle individual channels for multiprocessing
    """
    if USETEX:
        gwplot.configure_mpl_tex()
    p4 = (.1, .1, .9, .95)
    chan = input_[1][0]
    ts = input_[1][1]
    lassocoef = nonzerocoef[chan]
    zeroed = lassocoef == 0

    if zeroed:
        plot4 = None
        plot5 = None
        plot6 = None
        pcorr = None
    else:
        plot4 = None
        plot5 = None
        plot6 = None
        if trend_type == 'minute':
            pcorr = numpy.corrcoef(ts.value, primaryts.value)[0, 1]
        else:
            pcorr = 0.0
        if abs(lassocoef) < threshold:
            with counter.get_lock():
                counter.value += 1
            pc = 100 * counter.value / len(nonzerodata)
            LOGGER.info("Completed [%d/%d] %3d%% %-50s"
                        % (counter.value, len(nonzerodata), pc,
                           '(%s)' % str(chan)))
            sys.stdout.flush()
            return (chan, lassocoef, plot4, plot5, plot6, ts)

        # create time series subplots
        fig = Plot(figsize=(12, 8))
        fig.subplots_adjust(*p4)
        ax1 = fig.add_subplot(2, 1, 1, xscale='auto-gps', epoch=start)
        ax1.plot(primaryts, label=texify(primary), color='black',
                 linewidth=line_size_primary)
        ax1.set_xlabel(None)
        ax2 = fig.add_subplot(2, 1, 2, sharex=ax1, xlim=xlim)
        ax2.plot(ts, label=texify(chan), linewidth=line_size_aux)
        if range_is_primary:
            ax1.set_ylabel('Sensitive range [Mpc]')
        else:
            ax1.set_ylabel('Primary channel units')
        ax2.set_ylabel('Channel units')
        for ax in fig.axes:
            ax.legend(loc='best')
        channelstub = re_delim.sub('_', str(chan)).replace('_', '-', 1)
        plot4 = gwplot.save_figure(
            fig, '%s_TRENDS-%s.png' % (channelstub, gpsstub),
            bbox_inches='tight')

        # create scaled, sign-corrected, and overlayed timeseries
        tsscaled = scale(ts.value)
        if lassocoef < 0:
            tsscaled = numpy.negative(tsscaled)
        fig = Plot(figsize=(12, 4))
        fig.subplots_adjust(*p1)
        ax = fig.gca(xscale='auto-gps', epoch=start, xlim=xlim)
        ax.plot(times, _descaler(target), label=texify(primary),
                color='black', linewidth=line_size_primary)
        ax.plot(times, _descaler(tsscaled), label=texify(chan),
                linewidth=line_size_aux)
        if range_is_primary:
            ax.set_ylabel('Sensitive range [Mpc]')
        else:
            ax.set_ylabel('Primary Channel Units')
        ax.legend(loc='best')
        plot5 = gwplot.save_figure(
            fig, '%s_COMPARISON-%s.png' % (channelstub, gpsstub),
            bbox_inches='tight')

        # scatter plot
        tsCopy = ts.value.reshape(-1, 1)
        primarytsCopy = primaryts.value.reshape(-1, 1)
        primaryReg = linear_model.LinearRegression()
        primaryReg.fit(tsCopy, primarytsCopy)
        primaryFit = primaryReg.predict(tsCopy)
        fig = Plot(figsize=(12, 4))
        fig.subplots_adjust(*p1)
        ax = fig.gca()
        ax.set_xlabel(texify(chan) + ' [Channel units]')
        if range_is_primary:
            ax.set_ylabel('Sensitive range [Mpc]')
        else:
            ax.set_ylabel('Primary channel units')
        y_min = min(primaryts.value)
        y_max = max(primaryts.value)
        y_range = y_max - y_min
        ax.set_ylim(y_min - (y_range * 0.1), y_max + (y_range * 0.1))
        ax.text(.9, .1, 'r = ' + str('{0:.2}'.format(pcorr)),
                verticalalignment='bottom', horizontalalignment='right',
                transform=ax.transAxes, color='black', size=20,
                bbox=dict(boxstyle='square', facecolor='white', alpha=.75,
                          edgecolor='black'))
        ax.scatter(ts.value, primaryts.value, color='red')
        ax.plot(ts.value, primaryFit, color='black')
        ax.autoscale_view(tight=False, scalex=True, scaley=True)
        plot6 = gwplot.save_figure(
            fig, '%s_SCATTER-%s.png' % (channelstub, gpsstub),
            bbox_inches='tight')

    # increment counter and print status
    with counter.get_lock():
        counter.value += 1
        pc = 100 * counter.value / len(nonzerodata)
        LOGGER.info("Completed [%d/%d] %3d%% %-50s"
                    % (counter.value, len(nonzerodata), pc,
                       '(%s)' % str(chan)))
        sys.stdout.flush()
    return (chan, lassocoef, plot4, plot5, plot6, ts)


def get_primary_ts(channel, start, end, active_segs,
                   filepath=None, frametype=None,
                   cache=None, nproc=1):
    """
    Retrieve primary channel timeseries
    by either reading a .gwf file or querying
    """
    if filepath is not None:
        LOGGER.info('Using custom TimeSeries file')
        return TimeSeries.read(filepath, channel=channel,
                               start=start, end=end,
                               format='gwf',
                               verbose='Reading primary:'.rjust(30),
                               nproc=nproc)
    else:
        return primary_stitch(channel, frametype,
                              active_segs, cache, nproc)


def get_active_segs(start, end, ifo):
    """
    Get active flag segments for the ifo
    - used for getting primary & aux channel data
    """
    usable_flag = f"{ifo}:DMT-ANALYSIS_READY:1"
    active_times = DataQualityFlag.query(usable_flag, start, end).active
    active_times = [span for span in active_times if span[1] - span[0] > 180]
    # list segs for logger msg
    seg_table = Table(data=([span[0] for span in active_times],
                          [span[1] for span in active_times]),
                   names=('Start', 'End'))
    LOGGER.debug(f"Identified {len(active_times)} active "
                "segments longer than 180s:\n\n")
    print(seg_table)
    print("\n\n")
    return active_times


def primary_stitch(primary_channel, primary_frametype,
                   active_segs, cache, nproc):
    """
    Get primary channel data for active flag segments, 
    then add them into one TimeSeries
    """
    primary_values = []
    cur = 1
    for segment in active_segs:
        LOGGER.info(f'Fetching segment [{cur}/{len(active_segs)}] '
                    f'({segment.start}, {segment.end})')
        seg_primary_data = get_data(primary_channel, segment.start, segment.end,
                                    verbose='Reading primary:'.rjust(30),
                                    frametype=primary_frametype,
                                    source=cache,
                                    nproc=nproc).crop(segment.start, segment.end)
        primary_values.extend(seg_primary_data.value)
        cur += 1
    LOGGER.debug('----Primary channel data finished----')
    new_start = float(active_segs[0].start)
    if trend_type == "second":
        new_end = new_start+len(primary_values)
    else:
        new_end = new_start+60*len(primary_values)
    times = numpy.linspace(new_start, new_end, len(primary_values))
    return TimeSeries(primary_values, times=times)


def aux_stitch(channel_list, aux_frametype, active_segs, nproc=1):
    """
    Get aux channel data for active flag segments
    and stitch into single TimeSeries -
    for each channel, have a single TimeSeries of
    all data over the segments
    """
    auxdata = {}
    cur = 1
    for segment in active_segs:
        LOGGER.info(f'Fetching segment [{cur}/{len(active_segs)}] '
                    f'({segment.start}, {segment.end})')
        seg_aux_data = get_data(channel_list, segment.start,
                                segment.end, verbose='Reading:'.rjust(30),
                                frametype=aux_frametype, nproc=nproc).crop(segment.start,
                                                                           segment.end)
        # k=channel name, v=timeseries
        for k, v in seg_aux_data.items():
            if k in auxdata:
                auxdata[k].extend(v.value)
            else:
                auxdata[k] = []
                auxdata[k].extend(v.value)
        cur += 1
    LOGGER.debug('----Auxiliary channel data finished----')
    new_start = float(active_segs[0].start)
    if trend_type == "second":
        dt = 1
    else:
        dt = 60
    for k, v in auxdata.items():
        new_end = new_start+dt*len(v)
        times = numpy.linspace(new_start, new_end, len(v))
        auxdata[k] = TimeSeries(v, times=times)
    return auxdata


# -- parse command line -------------------------------------------------------

def create_parser():
    """Create a command-line parser for this entry point
    """
    # initialize argument parser
    parser = cli.create_parser(
        prog=PROG,
        description=__doc__,
        formatter_class=cli.argparse.ArgumentDefaultsHelpFormatter,
    )
    psig = parser.add_argument_group('Signal processing options')
    lsig = parser.add_argument_group('Lasso options')

    # required arguments
    cli.add_gps_start_stop_arguments(parser)
    cli.add_ifo_option(parser)

    # optional arguments
    cli.add_nproc_option(parser, default=1)
    parser.add_argument(
        '-J',
        '--nproc-plot',
        type=int,
        default=None,
        help='number of processes to use for plot rendering, '
             'will be ignored if not using LaTeX',
    )
    parser.add_argument(
        '-o',
        '--output-dir',
        default=os.curdir,
        type=os.path.abspath,
        help='output directory for plots',
    )
    parser.add_argument(
        '-f',
        '--channel-file',
        type=os.path.abspath,
        help='path for channel file',
    )
    parser.add_argument(
        '-T',
        '--trend-type',
        default='minute',
        choices=['second', 'minute'],
        help='type of trend for correlation',
    )
    parser.add_argument(
        '-p',
        '--primary-channel',
        default='{ifo}:DMT-SNSH_EFFECTIVE_RANGE_MPC.mean',
        help='name of primary channel to use',
    )
    parser.add_argument(
        '-pf',
        '--primary-file',
        default=None,
        help='filepath of .gwf custom primary channel if using custom channel'
    )
    parser.add_argument(
        '-P',
        '--primary-frametype',
        default=None,
        help='frametype for --primary-channel, default: guess by channel name',
    )
    parser.add_argument(
        '--primary-cache',
        default=None,
        help='cache file for --primary-channel, default: None',
    )
    parser.add_argument(
        '-O',
        '--remove-outliers',
        type=float,
        default=None,
        help='Std. dev. limit for removing outliers',
    )
    parser.add_argument(
        '-R',
        '--remove-outliers-pf',
        type=float,
        default=None,
        help='Fractional limit for removing outliers between 0 and 1',
    )
    parser.add_argument(
        '-t',
        '--threshold',
        type=float,
        default=0.0001,
        help='threshold for making a plot',
    )

    # signal processing arguments
    psig.add_argument(
        '-b',
        '--band-pass',
        type=float,
        nargs=2,
        default=None,
        metavar="FLOW FHIGH",
        help='lower and upper frequencies for bandpass on h(t)',
    )
    psig.add_argument(
        '-x',
        '--filter-padding',
        type=float,
        default=3.,
        help='amount of time (seconds) to pad data for filtering',
    )

    # lasso arguments
    lsig.add_argument(
        '-a',
        '--alpha',
        default=None,
        type=float,
        help='alpha parameter for lasso fit',
    )
    lsig.add_argument(
        '-C',
        '--no-cluster',
        action='store_true',
        default=False,
        help='do not generate clustered channel plots',
    )
    lsig.add_argument(
        '-c',
        '--cluster-coefficient',
        default=.85,
        type=float,
        help='correlation coefficient threshold for clustering',
    )
    lsig.add_argument(
        '-L',
        '--line-size-primary',
        default=1,
        type=float,
        help='line width of primary channel',
    )
    lsig.add_argument(
        '-l',
        '--line-size-aux',
        default=0.75,
        type=float,
        help='line width of auxilary channel',
    )

    # return the argument parser
    return parser


# -- main code block ----------------------------------------------------------

def main(args=None):
    """Run the lasso command-line interface
    """
    # declare global variables
    # this is needed for multiprocessing utilities
    global auxdata, cluster_threshold, cmap, colors, counter, gpsstub
    global line_size_aux, line_size_primary, max_correlated_channels
    global nonzerocoef, nonzerodata, p1, primary, primary_mean, primary_std
    global primaryts, range_is_primary, re_delim, start, target, times
    global threshold, trend_type, xlim
    parser = create_parser()
    args = parser.parse_args(args=args)

    # check for correct input
    if args.remove_outliers_pf:
        if args.remove_outliers_pf >= 1 or args.remove_outliers_pf <= 0:
            raise ValueError('Percent outlier limit must be between 0 and 1')

    # get run params
    start = int(args.gpsstart)
    end = int(args.gpsend)
    pad = args.filter_padding

    # set pertinent global variables
    cluster_threshold = args.cluster_coefficient
    line_size_aux = args.line_size_aux
    line_size_primary = args.line_size_primary
    threshold = args.threshold
    trend_type = args.trend_type

    # let's go
    LOGGER.info('{} Lasso correlations {}-{}'.format(args.ifo, start, end))

    # get primary channel frametype
    primary = args.primary_channel.format(ifo=args.ifo)
    range_is_primary = 'EFFECTIVE_RANGE_MPC' in args.primary_channel
    if args.primary_cache is not None:
        LOGGER.info("Using custom primary cache file")
<<<<<<< HEAD
=======
    # not reading primary channel from file
>>>>>>> 74296156
    elif args.primary_frametype is None and args.primary_file is None:
        try:
            args.primary_frametype = DEFAULT_FRAMETYPE[
                primary.split(':')[1]].format(ifo=args.ifo)
        except KeyError as exc:
            raise type(exc)("Could not determine primary channel's frametype, "
                            "please specify with --primary-frametype")

    # create output directory
    if not os.path.isdir(args.output_dir):
        os.makedirs(args.output_dir)
    os.chdir(args.output_dir)

    # multiprocessing for plots
    nprocplot = (args.nproc_plot or args.nproc) if USETEX else 1

    # get active segments for primary and aux stitching
    active_segs = get_active_segs(start, end, args.ifo)

    # bandpass primary
    if args.band_pass:
        try:
            flower, fupper = args.band_pass
        except TypeError:
            flower, fupper = None

        LOGGER.info("-- Loading primary channel data")
        bandts = get_primary_ts(channel=primary, start=start-pad,
                                end=end+pad, active_segs=active_segs,
                                filepath=args.primary_file,
                                frametype=args.primary_frametype,
                                cache=args.primary_cache, nproc=args.nproc)
        if flower < 0 or fupper >= float((bandts.sample_rate/2.).value):
            raise ValueError(
                "bandpass frequency is out of range for this "
                "channel, band (Hz): {0}, sample rate: {1}".format(
                    args.band_pass, bandts.sample_rate))

        # get darm BLRMS
        LOGGER.debug("-- Filtering data")
        if trend_type == 'minute':
            stride = 60
        else:
            stride = 1
        if flower:
            darmbl = (
                bandts.highpass(flower/2., fstop=flower/4.,
                                filtfilt=False, ftype='butter')
                .notch(60, filtfilt=False)
                .bandpass(flower, fupper, fstop=[flower/2., fupper*1.5],
                          filtfilt=False, ftype='butter')
                .crop(start, end))
            darmblrms = darmbl.rms(stride)
            darmblrms.name = '%s %s-%s Hz BLRMS' % (primary, flower, fupper)
        else:
            darmbl = bandts.notch(60).crop(start, end)
            darmblrms = darmbl.rms(stride)
            darmblrms.name = '%s RMS' % primary

        primaryts = darmblrms

        bandts_asd = bandts.asd(4, 2, method='median')
        darmbl_asd = darmbl.asd(4, 2, method='median')

        spectrum_plots = gwplot.make_spectrum_plots(
            start, end, flower, fupper, primary,
            bandts_asd, darmbl_asd)
        spectrum_plot_zoomed_out = spectrum_plots[0]
        spectrum_plot_zoomed_in = spectrum_plots[1]

    else:
        # load primary channel data
        LOGGER.info("-- Loading primary channel data")
        primaryts = get_primary_ts(channel=primary, start=start,
                                   end=end, active_segs=active_segs,
                                   filepath=args.primary_file,
                                   frametype=args.primary_frametype,
                                   cache=args.primary_cache,
                                   nproc=args.nproc)

    if args.remove_outliers:
        LOGGER.debug(
            "-- Removing outliers above %f sigma" % args.remove_outliers)
        gwlasso.remove_outliers(primaryts, args.remove_outliers)
    elif args.remove_outliers_pf:
        LOGGER.debug("-- Removing outliers in the bottom {} percent "
                     "of data".format(args.remove_outliers_pf*100))
        gwlasso.remove_outliers(
            primaryts, args.remove_outliers_pf, method='pf')
        start = int(primaryts.span[0])
        end = int(primaryts.span[1])

    primary_mean = numpy.mean(primaryts.value)
    primary_std = numpy.std(primaryts.value)

    # get aux data
    LOGGER.info("-- Loading auxiliary channel data")
    if args.channel_file is None:
        host, port = io_nds2.host_resolution_order(args.ifo)[0]
        channels = ChannelList.query_nds2('*.mean', host=host, port=port,
                                          type='m-trend')
    else:
        with open(args.channel_file, 'r') as f:
            channels = [name.rstrip('\n') for name in f]
    nchan = len(channels)
    LOGGER.debug("Identified %d channels" % nchan)

    if trend_type == 'minute':
        frametype = '%s_M' % args.ifo  # for minute trends
    else:
        frametype = '%s_T' % args.ifo  # for second trends

    # read aux channels
    auxdata = aux_stitch(channels, frametype, active_segs, nproc=args.nproc)

    # -- removes flat data to be re-introdused later

    LOGGER.info('-- Pre-processing auxiliary channel data')

    auxdata = gwlasso.remove_flat(auxdata)
    flatable = Table(data=(list(set(channels) - set(auxdata.keys())),),
                     names=('Channels',))
    LOGGER.debug('Removed {0} channels with flat data'.format(len(flatable)))
    LOGGER.debug('{0} channels remaining'.format(len(auxdata)))

    # -- remove bad data

    LOGGER.info("Removing any channels with bad data...")
    nbefore = len(auxdata)
    auxdata = gwlasso.remove_bad(auxdata)
    nafter = len(auxdata)
    LOGGER.debug('Removed {0} channels with bad data'.format(nbefore - nafter))
    LOGGER.debug('{0} channels remaining'.format(nafter))
    data = numpy.array([scale(ts.value) for ts in auxdata.values()]).T

    # -- perform lasso regression -------------------

    # create model
    LOGGER.info('-- Fitting data to target')
    target = scale(primaryts.value)
    model = gwlasso.fit(data, target, alpha=args.alpha)
    LOGGER.info('Alpha: {}'.format(model.alpha))

    # restructure results for convenience
    allresults = Table(
        data=(list(auxdata.keys()), model.coef_, numpy.abs(model.coef_)),
        names=('Channel', 'Lasso coefficient', 'rank'))
    allresults.sort('rank')
    allresults.reverse()
    useful = allresults['rank'] > 0
    allresults.remove_column('rank')
    results = allresults[useful]  # non-zero coefficient
    zeroed = allresults[numpy.invert(useful)]  # zero coefficient

    # extract data for useful channels
    nonzerodata = {name: auxdata[name] for name in results['Channel']}
    nonzerocoef = {name: coeff for name, coeff in results.as_array()}

    # print results
    LOGGER.info('Found {} channels with |Lasso coefficient| >= {}:\n\n'.format(
                len(results), threshold))
    print(results)
    print('\n\n')

    # convert to pandas
    set_option('max_colwidth', -1)
    df = results.to_pandas()
    df.index += 1

    # write results to files
    gpsstub = '%d-%d' % (start, end-start)
    resultsfile = '%s-LASSO_RESULTS-%s.csv' % (args.ifo, gpsstub)
    results.write(resultsfile, format='csv', overwrite=True)
    zerofile = '%s-ZERO_COEFFICIENT_CHANNELS-%s.csv' % (args.ifo, gpsstub)
    zeroed.write(zerofile, format='csv', overwrite=True)
    flatfile = '%s-FLAT_CHANNELS-%s.csv' % (args.ifo, gpsstub)
    flatable.write(flatfile, format='csv', overwrite=True)

    # -- generate lasso plots

    modelFit = model.predict(data)

    re_delim = re.compile(r'[:_-]')
    p1 = (.1, .15, .9, .9)  # global plot defaults for plot1, lasso model

    times = primaryts.times.value
    xlim = primaryts.span
    cmap = get_cmap('tab20')
    colors = [cmap(i) for i in numpy.linspace(0, 1, len(nonzerodata)+1)]

    plot = Plot(figsize=(12, 4))
    plot.subplots_adjust(*p1)
    ax = plot.gca(xscale='auto-gps', epoch=start, xlim=xlim)
    ax.plot(times, _descaler(target), label=texify(primary),
            color='black', linewidth=line_size_primary)
    ax.plot(times, _descaler(modelFit), label='Lasso model',
            linewidth=line_size_aux)
    if range_is_primary:
        ax.set_ylabel('Sensitive range [Mpc]')
        ax.set_title('Lasso Model of Range')
    else:
        ax.set_ylabel('Primary Channel Units')
        ax.set_title('Lasso Model of Primary Channel')
    ax.legend(loc='best')
    plot1 = gwplot.save_figure(
         plot, '%s-LASSO_MODEL-%s.png' % (args.ifo, gpsstub),
         bbox_inches='tight')

    # summed contributions
    plot = Plot(figsize=(12, 4))
    plot.subplots_adjust(*p1)
    ax = plot.gca(xscale='auto-gps', epoch=start, xlim=xlim)
    ax.plot(times, _descaler(target), label=texify(primary),
            color='black', linewidth=line_size_primary)
    summed = 0
    for i, name in enumerate(results['Channel']):
        summed += scale(nonzerodata[name].value) * nonzerocoef[name]
        if i:
            label = 'Channels 1-{0}'.format(i+1)
        else:
            label = 'Channel 1'
        ax.plot(times, _descaler(summed), label=label, color=colors[i],
                linewidth=line_size_aux)
    if range_is_primary:
        ax.set_ylabel('Sensitive range [Mpc]')
    else:
        ax.set_ylabel('Primary Channel Units')
    ax.set_title('Summations of Channel Contributions to Model')
    ax.legend(loc='center left', bbox_to_anchor=(1.05, 0.5))
    plot2 = gwplot.save_figure(
        plot, '%s-LASSO_CHANNEL_SUMMATION-%s.png' % (args.ifo, gpsstub),
        bbox_inches='tight')

    # individual contributions
    plot = Plot(figsize=(12, 4))
    plot.subplots_adjust(*p1)
    ax = plot.gca(xscale='auto-gps', epoch=start, xlim=xlim)
    ax.plot(times, _descaler(target), label=texify(primary),
            color='black', linewidth=line_size_primary)
    for i, name in enumerate(results['Channel']):
        this = _descaler(scale(nonzerodata[name].value) * nonzerocoef[name])
        if i:
            label = 'Channels 1-{0}'.format(i+1)
        else:
            label = 'Channel 1'
        ax.plot(times, this, label=texify(name), color=colors[i],
                linewidth=line_size_aux)
    if range_is_primary:
        ax.set_ylabel('Sensitive range [Mpc]')
    else:
        ax.set_ylabel('Primary Channel Units')
    ax.set_title('Individual Channel Contributions to Model')
    ax.legend(loc='center left', bbox_to_anchor=(1.05, 0.5))
    plot3 = gwplot.save_figure(
        plot, '%s-LASSO_CHANNEL_CONTRIBUTIONS-%s.png' % (args.ifo, gpsstub),
        bbox_inches='tight')

    # -- process aux channels, making plots

    LOGGER.info("-- Processing channels")
    counter = multiprocessing.Value('i', 0)

    # process channels
    pool = multiprocessing.Pool(nprocplot)
    results = pool.map(_process_channel, enumerate(list(nonzerodata.items())))
    results = sorted(results, key=lambda x: abs(x[1]), reverse=True)

    #  generate clustered time series plots
    counter = multiprocessing.Value('i', 0)
    max_correlated_channels = 20

    if args.no_cluster is False:
        LOGGER.info("-- Generating clusters")
        pool = multiprocessing.Pool(nprocplot)
        clusters = pool.map(_generate_cluster, enumerate(results))

    channelsfile = '%s-CHANNELS-%s.csv' % (args.ifo, gpsstub)
    numpy.savetxt(channelsfile, channels, delimiter=',', fmt='%s')

    # write html
    trange = '%d-%d' % (start, end)
    title = '%s Lasso Correlation: %s' % (args.ifo, trange)
    if args.band_pass:
        links = [trange] + [(s, '#%s' % s.lower()) for s in
                            ['Parameters', 'Spectra', 'Model', 'Results']]
    else:
        links = [trange] + [(s, '#%s' % s.lower()) for s in
                            ['Parameters', 'Model', 'Results']]
    (brand, class_) = htmlio.get_brand(args.ifo, 'Lasso', start)
    navbar = htmlio.navbar(links, class_=class_, brand=brand)
    page = htmlio.new_bootstrap_page(
        title='%s Lasso | %s' % (args.ifo, trange),
        navbar=navbar)
    page.h1(title, class_='pb-2 mt-3 mb-2 border-bottom')

    # -- summary table
    content = [
        ('Primary channel', markup.oneliner.code(primary)),
        ('Primary frametype', markup.oneliner.code(
            args.primary_frametype) or '-'),
        ('Primary cache file', markup.oneliner.code(
            args.primary_cache) or '-'),
        ('Outlier threshold', '%s sigma' % args.remove_outliers),
        ('Lasso coefficient threshold', str(threshold)),
        ('Cluster coefficient threshold', str(args.cluster_coefficient)),
        ('Non-zero coefficients', str(numpy.count_nonzero(model.coef_))),
        ('&alpha; (model)', '%.4f' % model.alpha)]
    if args.band_pass:
        content.insert(2, ('Primary bandpass',
                           '{0}-{1} Hz'.format(flower, fupper)))
    page.h2('Parameters', class_='mt-4 mb-4', id_='parameters')
    page.div(class_='row')
    page.div(class_='col-md-9 col-sm-12')
    page.add(htmlio.parameter_table(content, start=start, end=end))
    page.div.close()  # col-md-9 col-sm-12

    # -- download button
    files = [
        ('%s analyzed channels (CSV)' % nchan, channelsfile),
        ('%s flat channels (CSV)' % len(flatable), flatfile),
        ('%s zeroed channels (CSV)' % len(zeroed), zerofile)]
    page.div(class_='col-md-3 col-sm-12')
    page.add(htmlio.download_btn(
        files, label='Channel information',
        btnclass='btn btn-%s dropdown-toggle' % args.ifo.lower()))
    page.div.close()  # col-md-3 col-sm-12
    page.div.close()  # rowa

    # -- command-line
    page.h5('Command-line:')
    page.add(htmlio.get_command_line(about=False, prog=PROG))

    if args.band_pass:
        page.h2('Primary channel spectra', class_='mt-4', id_='spectra')
        page.div(class_='card border-light card-body shadow-sm')
        page.div(class_='row')
        page.div(class_='col-md-6')
        spectra_img1 = htmlio.FancyPlot(spectrum_plot_zoomed_out)
        page.add(htmlio.fancybox_img(spectra_img1))
        page.div.close()  # col-md-6
        page.div(class_='col-md-6')
        spectra_img2 = htmlio.FancyPlot(spectrum_plot_zoomed_in)
        page.add(htmlio.fancybox_img(spectra_img2))
        page.div.close()  # col-md-6
        page.div.close()  # row
        page.div.close()  # card border-light card-body shadow-sm

    # -- model information
    page.h2('Model information', class_='mt-4', id_='model')

    page.div(class_='card card-%s card-body shadow-sm' % args.ifo.lower())
    page.div(class_='row')
    page.div(class_='col-md-8 offset-md-2', id_='results-table')
    page.p('Below are the top {} mean minute-trend channels, ranked by '
           'Lasso correlation with the primary.'.format(df.shape[0]))
    page.add(df.to_html(
        classes=('table', 'table-sm', 'table-hover'),
        formatters={
            'Lasso coefficient': lambda x: "%.4f" % x,
            'Channel': lambda x: str(htmlio.cis_link(x.split('.')[0])),
            '__index__': lambda x: str(x)
        },
        escape=False,
        border=0).replace(' style="text-align: right;"', ''))
    page.div.close()  # col-md-10 offset-md-1
    page.div.close()  # row

    page.div(class_='row', id_='primary-lasso')
    page.div(class_='col-md-8 offset-md-2')
    img1 = htmlio.FancyPlot(plot1)
    page.add(htmlio.fancybox_img(img1))  # primary lasso plot
    page.div.close()  # col-md-8 offset-md-2
    page.div.close()  # primary-lasso

    page.div(class_='row', id_='channel-summation')
    img2 = htmlio.FancyPlot(plot2)
    page.div(class_='col-md-8 offset-md-2')
    page.add(htmlio.fancybox_img(img2))
    page.div.close()  # col-md-8 offset-md-2
    page.div.close()  # channel-summation

    page.div(class_='row', id_='channels-and-primary')
    img3 = htmlio.FancyPlot(plot3)
    page.div(class_='col-md-8 offset-md-2')
    page.add(htmlio.fancybox_img(img3))
    page.div.close()  # col-md-8 offset-md-2
    page.div.close()  # channels-and-primary

    page.div.close()  # card card-<ifo> card-body shadow-sm

    # -- results
    page.h2('Top channels', class_='mt-4', id_='results')
    page.div(id_='results')
    # for each aux channel, create information container and put plots in it
    for i, (ch, lassocoef, plot4, plot5, plot6, ts) in enumerate(results):
        # set container color/context based on lasso coefficient
        if lassocoef == 0:
            break
        elif abs(lassocoef) < threshold:
            h = '%s [lasso coefficient = %.4f] (Below threshold)' % (
                ch, lassocoef)
        else:
            h = '%s [lasso coefficient = %.4f]' % (ch, lassocoef)
        if ((lassocoef is None) or (lassocoef == 0)
                or (abs(lassocoef) < threshold)):
            card = 'card border-light mb-1 shadow-sm'
            card_header = 'card-header bg-light'
        elif abs(lassocoef) >= .5:
            card = 'card border-danger mb-1 shadow-sm'
            card_header = 'card-header text-white bg-danger'
        elif abs(lassocoef) >= .2:
            card = 'card border-warning mb-1 shadow-sm'
            card_header = 'card-header text-white bg-warning'
        else:
            card = 'card border-info mb-1 shadow-sm'
            card_header = 'card-header text-white bg-info'
        page.div(class_=card)

        # heading
        page.div(class_=card_header)
        page.a(h, class_='collapsed card-link cis-link', href='#channel%d' % i,
               **{'data-toggle': 'collapse'})
        page.div.close()  # card-header
        # body
        page.div(id_='channel%d' % i, class_='collapse',
                 **{'data-parent': '#results'})
        page.div(class_='card-body')
        if lassocoef is None:
            page.p('The amplitude data for this channel is flat (does not '
                   'change) within the chosen time period.')
        elif abs(lassocoef) < threshold:
            page.p('Lasso coefficient below the threshold of %g.'
                   % (threshold))
        else:
            for image in [plot4, plot5, plot6]:
                img = htmlio.FancyPlot(image)
                page.div(class_='row')
                page.div(class_='col-md-8 offset-md-2')
                page.add(htmlio.fancybox_img(img))
                page.div.close()  # col-md-8 offset-md-2
                page.div.close()  # row
                page.add('<hr class="row-divider">')
            if args.no_cluster is False:
                if clusters[i][0] is None:
                    page.p("<font size='3'><br />No channels were highly "
                           "correlated with this channel.</font>")
                else:
                    page.div(class_='row', id_='clusters')
                    page.div(class_='col-md-12')
                    cimg = htmlio.FancyPlot(clusters[i][0])
                    page.add(htmlio.fancybox_img(cimg))
                    page.div.close()  # col-md-12
                    page.div.close()  # clusters
                    if clusters[i][1] is not None:
                        corr_link = markup.oneliner.a(
                            'Export {} channels (CSV)'.format(
                                max_correlated_channels),
                            href=clusters[i][1], download=clusters[i][1],
                        )
                        page.button(
                            corr_link,
                            class_='btn btn-%s' % args.ifo.lower(),
                        )
        page.div.close()  # card-body
        page.div.close()  # collapse
        page.div.close()  # card
    page.div.close()  # results
    htmlio.close_page(page, 'index.html')  # save and close
    LOGGER.info("-- Process Completed")


# -- run from command-line ----------------------------------------------------

if __name__ == "__main__":
    main()<|MERGE_RESOLUTION|>--- conflicted
+++ resolved
@@ -567,10 +567,6 @@
     range_is_primary = 'EFFECTIVE_RANGE_MPC' in args.primary_channel
     if args.primary_cache is not None:
         LOGGER.info("Using custom primary cache file")
-<<<<<<< HEAD
-=======
-    # not reading primary channel from file
->>>>>>> 74296156
     elif args.primary_frametype is None and args.primary_file is None:
         try:
             args.primary_frametype = DEFAULT_FRAMETYPE[
